module github.com/AthenZ/athenz-client-sidecar/v2

go 1.18

require (
<<<<<<< HEAD
	github.com/AthenZ/athenz v1.10.35
	github.com/kpango/fastime v1.1.4
	github.com/kpango/gache v1.2.8
	github.com/kpango/glg v1.6.10
	github.com/kpango/ntokend v1.0.12
	github.com/pkg/errors v0.9.1
	golang.org/x/sync v0.0.0-20220601150217-0de741cfad7f
=======
	github.com/AthenZ/athenz v1.11.6
	github.com/kpango/fastime v1.1.4
	github.com/kpango/gache v1.2.8
	github.com/kpango/glg v1.6.12
	github.com/kpango/ntokend v1.0.12
	github.com/pkg/errors v0.9.1
	golang.org/x/sync v0.0.0-20220722155255-886fb9371eb4
>>>>>>> ce106721
	gopkg.in/yaml.v2 v2.4.0
)

require (
	github.com/ardielle/ardielle-go v1.5.2 // indirect
<<<<<<< HEAD
	github.com/goccy/go-json v0.9.4 // indirect
	github.com/klauspost/cpuid/v2 v2.0.9 // indirect
	github.com/zeebo/xxh3 v1.0.2 // indirect
)

replace github.com/AthenZ/athenz v1.10.28 => github.com/AthenZ/athenz v1.10.35
=======
	github.com/goccy/go-json v0.9.10 // indirect
	github.com/klauspost/cpuid/v2 v2.1.0 // indirect
	github.com/zeebo/xxh3 v1.0.2 // indirect
	golang.org/x/sys v0.0.0-20220817070843-5a390386f1f2 // indirect
)

replace github.com/AthenZ/athenz => github.com/AthenZ/athenz v1.11.6
>>>>>>> ce106721
<|MERGE_RESOLUTION|>--- conflicted
+++ resolved
@@ -2,42 +2,22 @@
 
 go 1.18
 
+replace github.com/AthenZ/athenz => github.com/AthenZ/athenz v1.11.14
+
 require (
-<<<<<<< HEAD
-	github.com/AthenZ/athenz v1.10.35
+	github.com/AthenZ/athenz v1.11.14
 	github.com/kpango/fastime v1.1.4
 	github.com/kpango/gache v1.2.8
-	github.com/kpango/glg v1.6.10
+	github.com/kpango/glg v1.6.13
 	github.com/kpango/ntokend v1.0.12
 	github.com/pkg/errors v0.9.1
-	golang.org/x/sync v0.0.0-20220601150217-0de741cfad7f
-=======
-	github.com/AthenZ/athenz v1.11.6
-	github.com/kpango/fastime v1.1.4
-	github.com/kpango/gache v1.2.8
-	github.com/kpango/glg v1.6.12
-	github.com/kpango/ntokend v1.0.12
-	github.com/pkg/errors v0.9.1
-	golang.org/x/sync v0.0.0-20220722155255-886fb9371eb4
->>>>>>> ce106721
+	golang.org/x/sync v0.1.0
 	gopkg.in/yaml.v2 v2.4.0
 )
 
 require (
 	github.com/ardielle/ardielle-go v1.5.2 // indirect
-<<<<<<< HEAD
-	github.com/goccy/go-json v0.9.4 // indirect
+	github.com/goccy/go-json v0.9.11 // indirect
 	github.com/klauspost/cpuid/v2 v2.0.9 // indirect
 	github.com/zeebo/xxh3 v1.0.2 // indirect
-)
-
-replace github.com/AthenZ/athenz v1.10.28 => github.com/AthenZ/athenz v1.10.35
-=======
-	github.com/goccy/go-json v0.9.10 // indirect
-	github.com/klauspost/cpuid/v2 v2.1.0 // indirect
-	github.com/zeebo/xxh3 v1.0.2 // indirect
-	golang.org/x/sys v0.0.0-20220817070843-5a390386f1f2 // indirect
-)
-
-replace github.com/AthenZ/athenz => github.com/AthenZ/athenz v1.11.6
->>>>>>> ce106721
+)