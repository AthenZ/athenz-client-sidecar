package main

import (
	"os"
	"os/exec"
	"reflect"
	"strconv"
	"strings"
	"syscall"
	"testing"
	"time"

	"github.com/AthenZ/athenz-client-sidecar/v2/config"
	"github.com/kpango/glg"
	"github.com/pkg/errors"
)

func TestParseParams(t *testing.T) {
	type test struct {
		name       string
		beforeFunc func()
		checkFunc  func(*params) error
		checkErr   bool
	}
	tests := []test{
		func() test {
			return test{
				name: "check parseParams set default value",
				beforeFunc: func() {
					os.Args = []string{""}
				},
				checkFunc: func(p *params) error {
					if p.configFilePath != "/etc/athenz/client/config.yaml" {
						return errors.Errorf("unexpected file path. got: %s, want: /etc/athenz/client/config.yaml", p.configFilePath)
					}
					if p.showVersion != false {
						return errors.Errorf("unexpected showVersion flag. got: %v, want : false", p.showVersion)
					}
					return nil
				},
				checkErr: false,
			}
		}(),
		func() test {
			return test{
				name: "check parse error",
				checkFunc: func(p *params) error {
					return nil
				},
				beforeFunc: func() {
					os.Args = []string{"", "-="}
				},
				checkErr: true,
			}
		}(),
		func() test {
			return test{
				name: "check parseParams set user flags",
				beforeFunc: func() {
					os.Args = []string{"", "-f", "/dummy/path", "-version", "true"}
				},
				checkFunc: func(p *params) error {
					if p.configFilePath != "/dummy/path" {
						return errors.Errorf("unexpected file path. got: %s, want: /dummy/path", p.configFilePath)
					}
					if p.showVersion != true {
						return errors.Errorf("unexpected showVersion flag. got: %v, want: true", p.showVersion)
					}

					return nil
				},
				checkErr: false,
			}
		}(),
	}
	for _, tt := range tests {
		t.Run(tt.name, func(t *testing.T) {
			defer func(oldArgs []string) {
				// restore os.Args
				os.Args = oldArgs
			}(os.Args)
			if tt.beforeFunc != nil {
				tt.beforeFunc()
			}

			got, err := parseParams()
			if err != nil && !tt.checkErr {
				t.Errorf("unexpected error: %v", err)
			}
			if err := tt.checkFunc(got); err != nil {
				t.Errorf("checkFunc() error: %v", err)
			}
		})
	}
}

// invalid values are added to Config{} in each test case so that the test case can end with server error instead of running indefinitely
func Test_run(t *testing.T) {
	type args struct {
		cfg config.Config
	}
	type test struct {
		name      string
		args      args
		beforeFunc func(os *os.Process)
		checkFunc func([]error) error
	}
	tests := []test{
		{
			name: "run with log level, default",
			args: args{
				cfg: config.Config{
					NToken: config.NToken{
						Enable:        true,
						RefreshPeriod: "invalid",
					},
					Log: config.Log{
						Level: "",
					},
				},
			},
			checkFunc: func(gotErrs []error) error {
				wantExitingErr := `tenant error: ntokend error: invalid token refresh period invalid, time: invalid duration "invalid"`
				if gotErrs == nil || gotErrs[0].Error() != wantExitingErr {
					return errors.Errorf("Unexpected exit: %v", gotErrs)
				}

				g := glg.Get()
				got := []glg.MODE{
					g.GetCurrentMode(glg.FATAL),
					g.GetCurrentMode(glg.ERR),
					g.GetCurrentMode(glg.WARN),
					g.GetCurrentMode(glg.INFO),
					g.GetCurrentMode(glg.DEBG),
				}
				want := []glg.MODE{
					glg.NONE,
					glg.NONE,
					glg.NONE,
					glg.NONE,
					glg.NONE,
				}
				if !reflect.DeepEqual(got, want) {
					return errors.Errorf("got: %v, want: %v", got, want)
				}
				return nil
			},
		},
		{
			name: "run with log level, fatal",
			args: args{
				cfg: config.Config{
					NToken: config.NToken{
						Enable:        true,
						RefreshPeriod: "invalid",
					},
					Log: config.Log{
						Level: "fatal",
					},
				},
			},
			checkFunc: func(gotErrs []error) error {
				wantExitingErr := `tenant error: ntokend error: invalid token refresh period invalid, time: invalid duration "invalid"`
				if gotErrs == nil || gotErrs[0].Error() != wantExitingErr {
					return errors.Errorf("Unexpected exit: %v", gotErrs)
				}

				g := glg.Get()
				got := []glg.MODE{
					g.GetCurrentMode(glg.FATAL),
					g.GetCurrentMode(glg.ERR),
					g.GetCurrentMode(glg.WARN),
					g.GetCurrentMode(glg.INFO),
					g.GetCurrentMode(glg.DEBG),
				}
				want := []glg.MODE{
					glg.STD,
					glg.NONE,
					glg.NONE,
					glg.NONE,
					glg.NONE,
				}
				if !reflect.DeepEqual(got, want) {
					return errors.Errorf("got: %v, want: %v", got, want)
				}
				return nil
			},
		},
		{
			name: "run with log level, error",
			args: args{
				cfg: config.Config{
					NToken: config.NToken{
						Enable:        true,
						RefreshPeriod: "invalid",
					},
					Log: config.Log{
						Level: "error",
					},
				},
			},
			checkFunc: func(gotErrs []error) error {
				wantExitingErr := `tenant error: ntokend error: invalid token refresh period invalid, time: invalid duration "invalid"`
				if gotErrs == nil || gotErrs[0].Error() != wantExitingErr {
					return errors.Errorf("Unexpected exit: %v", gotErrs)
				}

				g := glg.Get()
				got := []glg.MODE{
					g.GetCurrentMode(glg.FATAL),
					g.GetCurrentMode(glg.ERR),
					g.GetCurrentMode(glg.WARN),
					g.GetCurrentMode(glg.INFO),
					g.GetCurrentMode(glg.DEBG),
				}
				want := []glg.MODE{
					glg.STD,
					glg.STD,
					glg.NONE,
					glg.NONE,
					glg.NONE,
				}
				if !reflect.DeepEqual(got, want) {
					return errors.Errorf("got: %v, want: %v", got, want)
				}
				return nil
			},
		},
		{
			name: "run with log level, warn",
			args: args{
				cfg: config.Config{
					NToken: config.NToken{
						Enable:        true,
						RefreshPeriod: "invalid",
					},
					Log: config.Log{
						Level: "warn",
					},
				},
			},
			checkFunc: func(gotErrs []error) error {
				wantExitingErr := `tenant error: ntokend error: invalid token refresh period invalid, time: invalid duration "invalid"`
				if gotErrs == nil || gotErrs[0].Error() != wantExitingErr {
					return errors.Errorf("Unexpected exit: %v", gotErrs)
				}

				g := glg.Get()
				got := []glg.MODE{
					g.GetCurrentMode(glg.FATAL),
					g.GetCurrentMode(glg.ERR),
					g.GetCurrentMode(glg.WARN),
					g.GetCurrentMode(glg.INFO),
					g.GetCurrentMode(glg.DEBG),
				}
				want := []glg.MODE{
					glg.STD,
					glg.STD,
					glg.STD,
					glg.NONE,
					glg.NONE,
				}
				if !reflect.DeepEqual(got, want) {
					return errors.Errorf("got: %v, want: %v", got, want)
				}
				return nil
			},
		},
		{
			name: "run with log level, info",
			args: args{
				cfg: config.Config{
					NToken: config.NToken{
						Enable:        true,
						RefreshPeriod: "invalid",
					},
					Log: config.Log{
						Level: "info",
					},
				},
			},
			checkFunc: func(gotErrs []error) error {
				wantExitingErr := `tenant error: ntokend error: invalid token refresh period invalid, time: invalid duration "invalid"`
				if gotErrs == nil || gotErrs[0].Error() != wantExitingErr {
					return errors.Errorf("Unexpected exit: %v", gotErrs)
				}

				g := glg.Get()
				got := []glg.MODE{
					g.GetCurrentMode(glg.FATAL),
					g.GetCurrentMode(glg.ERR),
					g.GetCurrentMode(glg.WARN),
					g.GetCurrentMode(glg.INFO),
					g.GetCurrentMode(glg.DEBG),
				}
				want := []glg.MODE{
					glg.STD,
					glg.STD,
					glg.STD,
					glg.STD,
					glg.NONE,
				}
				if !reflect.DeepEqual(got, want) {
					return errors.Errorf("got: %v, want: %v", got, want)
				}
				return nil
			},
		},
		{
			name: "run with log level, debug",
			args: args{
				cfg: config.Config{
					NToken: config.NToken{
						Enable:        true,
						RefreshPeriod: "invalid",
					},
					Log: config.Log{
						Level: "debug",
					},
				},
			},
			checkFunc: func(gotErrs []error) error {
				wantExitingErr := `tenant error: ntokend error: invalid token refresh period invalid, time: invalid duration "invalid"`
				if gotErrs == nil || gotErrs[0].Error() != wantExitingErr {
					return errors.Errorf("Unexpected exit: %v", gotErrs)
				}

				g := glg.Get()
				got := []glg.MODE{
					g.GetCurrentMode(glg.FATAL),
					g.GetCurrentMode(glg.ERR),
					g.GetCurrentMode(glg.WARN),
					g.GetCurrentMode(glg.INFO),
					g.GetCurrentMode(glg.DEBG),
				}
				want := []glg.MODE{
					glg.STD,
					glg.STD,
					glg.STD,
					glg.STD,
					glg.STD,
				}
				if !reflect.DeepEqual(got, want) {
					return errors.Errorf("got: %v, want: %v", got, want)
				}
				return nil
			},
		},
		{
			name: "run with log color",
			args: args{
				cfg: config.Config{
					NToken: config.NToken{
						Enable:        true,
						RefreshPeriod: "invalid",
					},
					Log: config.Log{
						Level: "info",
						Color: true,
					},
				},
			},
			checkFunc: func(gotErrs []error) error {
				wantExitingErr := `tenant error: ntokend error: invalid token refresh period invalid, time: invalid duration "invalid"`
				if gotErrs == nil || gotErrs[0].Error() != wantExitingErr {
					return errors.Errorf("Unexpected exit: %v", gotErrs)
				}

				// glg.logger.isColor is private, cannot test
				return nil
			},
		},
		{
			name: "invalid log level",
			args: args{
				cfg: config.Config{
					Log: config.Log{
						Level: "invalid",
					},
				},
			},
			checkFunc: func(gotErrs []error) error {
				want := "invalid log level"
				if len(gotErrs) != 1 {
					return errors.New("len(gotErrs) != 1")
				}
				if gotErrs[0].Error() != want {
					return errors.Errorf("gotErrs: %v, want: %v", gotErrs[0], want)
				}
				return nil
			},
		},
		{
			name: "run error",
			args: args{
				cfg: config.Config{
					NToken: config.NToken{
						Enable:         true,
						AthenzDomain:   "domain",
						ServiceName:    "service",
						RefreshPeriod:  "1h",
						KeyVersion:     "keyId",
						Expiry:         "1h",
						PrivateKeyPath: "./test/data/dummyServer.key",
					},
					RoleToken: config.RoleToken{
						Enable:        true,
						RefreshPeriod: "dummy",
					},
				},
			},
			checkFunc: func(gotErrs []error) error {
				want := `tenant error: role token service error: RefreshPeriod: time: invalid duration "dummy": Invalid config`
				if len(gotErrs) != 1 {
					return errors.New("len(gotErrs) != 1")
				}
				if gotErrs[0].Error() != want {
					return errors.Errorf("gotErrs: %v, want: %v", gotErrs[0], want)
				}
				return nil
			},
		},
		{
			name: "daemon init error",
			args: args{
				cfg: config.Config{
					NToken: config.NToken{
						Enable:        true,
						RefreshPeriod: "dummy",
					},
				},
			},
			checkFunc: func(gotErrs []error) error {
				want := `tenant error: ntokend error: invalid token refresh period dummy, time: invalid duration "dummy"`
				if len(gotErrs) != 1 {
					return errors.New("len(gotErrs) != 1")
				}
				if gotErrs[0].Error() != want {
					return errors.Errorf("gotErrs: %v, want: %v", gotErrs[0], want)
				}
				return nil
			},
		},
<<<<<<< HEAD
=======
	}
	for _, tt := range tests {
		t.Run(tt.name, func(t *testing.T) {
			gotErrs := run(tt.args.cfg)
			if err := tt.checkFunc(gotErrs); err != nil {
				t.Errorf("run() fails: %v", err)
			}
		})
	}
}

func Test_run_success(t *testing.T) {
	type args struct {
		cfg config.Config
	}
	type test struct {
		name       string
		args       args
		beforeFunc func(os *os.Process)
		checkFunc  func([]error) error
	}
	tests := []test{
>>>>>>> 23eb775a
		func() test {
			return test{
				name: "Detect no errors including context error with interrupt shutdown of Athenz Sidecar",
				args: args{
					cfg: config.Config{
						NToken: config.NToken{
							Enable:            false,
							PrivateKeyPath:    "./test/data/dummyServer.key",
							Validate:          false,
							RefreshPeriod:     "1m",
							KeyVersion:        "1",
							Expiry:            "1m",
							ExistingTokenPath: "",
							AthenzDomain:      "dummyDomain",
							ServiceName:       "dummyService",
						},
						Server: config.Server{
							ShutdownDelay:   "2s",
							Timeout:         "10s",
							ShutdownTimeout: "2s",
						},
						ServiceCert: config.ServiceCert{
							Enable:        false,
							AthenzCAPath:  "./test/data/dummyCa.pem",
							RefreshPeriod: "30m",
							ExpiryMargin:  "1h",
						},
					},
				},
				beforeFunc: func(proc *os.Process) {
					proc.Signal(os.Interrupt)
				},
				checkFunc: func(gotErrs []error) error {
					if len(gotErrs) >= 1 {
						return errors.New("len(gotErrs) >= 1")
					}
					// There should be no log what so ever.
					return nil
				},
			}
		}(),
	}
	for _, tt := range tests {
		t.Run(tt.name, func(t *testing.T) {
			proc, err := os.FindProcess(os.Getpid())

<<<<<<< HEAD
			if (tt.beforeFunc != nil) {
				time.AfterFunc(3 * time.Second, func() {
					tt.beforeFunc(proc)
				})
			}
			
=======
			time.AfterFunc(3*time.Second, func() {
				tt.beforeFunc(proc)
			})

>>>>>>> 23eb775a
			if err != nil {
				t.Fatalf("os.FindProcess(os.Getpid()) fails: %v", err)
			}

			gotErrs := run(tt.args.cfg)
<<<<<<< HEAD
=======

>>>>>>> 23eb775a
			if err := tt.checkFunc(gotErrs); err != nil {
				t.Errorf("run() fails: %v", err)
			}
		})
	}
}

func Test_getVersion(t *testing.T) {
	tests := []struct {
		name string
		want string
	}{
		{
			name: "default",
			want: "development version",
		},
	}
	for _, tt := range tests {
		t.Run(tt.name, func(t *testing.T) {
			if got := getVersion(); got != tt.want {
				t.Errorf("getVersion() = %v, want %v", got, tt.want)
			}
		})
	}
}

func Test_main(t *testing.T) {
	type test struct {
		name       string
		beforeFunc func()
		afterFunc  func()
	}
	tests := []test{
		func() test {
			var oldArgs []string
			return test{
				name: "show version",
				beforeFunc: func() {
					oldArgs = os.Args
					os.Args = []string{"athenz-client-sidecar", "-version"}
				},
				afterFunc: func() {
					os.Args = oldArgs
				},
			}
		}(),
	}
	for _, tt := range tests {
		t.Run(tt.name, func(t *testing.T) {
			defer tt.afterFunc()
			tt.beforeFunc()
			main()
		})
	}
}

func Test_mainExitCode(t *testing.T) {
	tests := []struct {
		name         string
		args         []string
		signal       os.Signal
		wantExitCode int
	}{
		{
			name: "normal exit",
			args: []string{
				"-version",
			},
			signal:       nil,
			wantExitCode: 0,
		},
		{
			name: "undefined flag",
			args: []string{
				"-undefined_flag",
			},
			signal:       nil,
			wantExitCode: 1,
		},
		{
			name: "run with log error",
			args: []string{
				"-f",
				"./test/data/invalid_log_config.yaml",
			},
			signal:       nil,
			wantExitCode: 1,
		},
		{
			name: "run till termination SIGINT",
			args: []string{
				"-f",
				"./test/data/valid_config_false.yaml",
			},
			signal:       syscall.SIGINT,
			wantExitCode: 1,
		},
		{
			name: "run till termination SIGTERM",
			args: []string{
				"-f",
				"./test/data/valid_config_false.yaml",
			},
			signal:       syscall.SIGTERM,
			wantExitCode: 1,
		},
	}

	rc := os.Getenv("RUN_CASE")
	if rc != "" {
		c, err := strconv.Atoi(rc)
		if err != nil {
			panic(err)
		}
		tt := tests[c]

		oldArgs := os.Args
		defer func() { os.Args = oldArgs }()
		os.Args = append([]string{"athenz-client-sidecar"}, tt.args...)

		if tt.signal != nil {
			// send signal
			go func() {
				proc, err := os.FindProcess(os.Getpid())
				if err != nil {
					panic(err)
				}

				time.Sleep(200 * time.Millisecond)
				proc.Signal(tt.signal)
			}()
		}

		// run main
		main()
		return
	}

	for i, tt := range tests {
		t.Run(tt.name, func(t *testing.T) {
			var outbuf, errbuf strings.Builder

			cmd := exec.Command(os.Args[0], "-test.run=Test_mainExitCode")
			cmd.Stdout = &outbuf
			cmd.Stderr = &errbuf
			cmd.Env = append(os.Environ(), "RUN_CASE="+strconv.Itoa(i))
			err := cmd.Run()
			exitCode := cmd.ProcessState.ExitCode()
			if exitCode != tt.wantExitCode {
				t.Errorf("main() err = %v, stdout = %s, stderr = %s, exit code = %v, wantExitCode %v", err, outbuf.String(), errbuf.String(), exitCode, tt.wantExitCode)
			}
		})
	}
}<|MERGE_RESOLUTION|>--- conflicted
+++ resolved
@@ -441,31 +441,6 @@
 				return nil
 			},
 		},
-<<<<<<< HEAD
-=======
-	}
-	for _, tt := range tests {
-		t.Run(tt.name, func(t *testing.T) {
-			gotErrs := run(tt.args.cfg)
-			if err := tt.checkFunc(gotErrs); err != nil {
-				t.Errorf("run() fails: %v", err)
-			}
-		})
-	}
-}
-
-func Test_run_success(t *testing.T) {
-	type args struct {
-		cfg config.Config
-	}
-	type test struct {
-		name       string
-		args       args
-		beforeFunc func(os *os.Process)
-		checkFunc  func([]error) error
-	}
-	tests := []test{
->>>>>>> 23eb775a
 		func() test {
 			return test{
 				name: "Detect no errors including context error with interrupt shutdown of Athenz Sidecar",
@@ -512,28 +487,17 @@
 		t.Run(tt.name, func(t *testing.T) {
 			proc, err := os.FindProcess(os.Getpid())
 
-<<<<<<< HEAD
 			if (tt.beforeFunc != nil) {
 				time.AfterFunc(3 * time.Second, func() {
 					tt.beforeFunc(proc)
 				})
 			}
 			
-=======
-			time.AfterFunc(3*time.Second, func() {
-				tt.beforeFunc(proc)
-			})
-
->>>>>>> 23eb775a
 			if err != nil {
 				t.Fatalf("os.FindProcess(os.Getpid()) fails: %v", err)
 			}
 
 			gotErrs := run(tt.args.cfg)
-<<<<<<< HEAD
-=======
-
->>>>>>> 23eb775a
 			if err := tt.checkFunc(gotErrs); err != nil {
 				t.Errorf("run() fails: %v", err)
 			}
